# -*- coding: utf-8 -*-

from hyperopt import rand, tpe

from btb.benchmark.tuners.btb import make_btb_tuning_function
from btb.benchmark.tuners.hyperopt import make_hyperopt_tuning_function
from btb.tuning.tuners import GPEiTuner, GPTuner, UniformTuner


def get_all_tuning_functions():
    """Return all the tuning functions ready to use with benchmark."""
    return {
<<<<<<< HEAD
        'GPTuner': make_btb_tuning_function(GPTuner),
        'GPEiTuner': make_btb_tuning_function(GPEiTuner),
        'UniformTuner': make_btb_tuning_function(UniformTuner),
=======
        'BTB.GPTuner': make_btb_tuning_function(GPTuner),
        'BTB.GPEiTuner': make_btb_tuning_function(GPEiTuner),
        'BTB.UniformTuner': make_btb_tuning_function(UniformTuner),
        'HyperOpt.tpe.suggest': make_hyperopt_tuning_function(tpe.suggest),
        'HyperOpt.rand.suggest': make_hyperopt_tuning_function(rand.suggest),
>>>>>>> b679b414
    }<|MERGE_RESOLUTION|>--- conflicted
+++ resolved
@@ -10,15 +10,9 @@
 def get_all_tuning_functions():
     """Return all the tuning functions ready to use with benchmark."""
     return {
-<<<<<<< HEAD
-        'GPTuner': make_btb_tuning_function(GPTuner),
-        'GPEiTuner': make_btb_tuning_function(GPEiTuner),
-        'UniformTuner': make_btb_tuning_function(UniformTuner),
-=======
         'BTB.GPTuner': make_btb_tuning_function(GPTuner),
         'BTB.GPEiTuner': make_btb_tuning_function(GPEiTuner),
         'BTB.UniformTuner': make_btb_tuning_function(UniformTuner),
         'HyperOpt.tpe.suggest': make_hyperopt_tuning_function(tpe.suggest),
         'HyperOpt.rand.suggest': make_hyperopt_tuning_function(rand.suggest),
->>>>>>> b679b414
     }