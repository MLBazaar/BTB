--- conflicted
+++ resolved
@@ -57,20 +57,11 @@
         raise NotImplementedError()
 
     def __init__(self, param_type=None, param_range=None):
-<<<<<<< HEAD
-        self.range = [self.cast(value) for value in param_range]
-=======
+
         # maintain original param_range
         self._param_range = param_range
 
-        # transformed range
-        self.range = [
-            self.cast(value)
-            # "the value None is allowed for every parameter type"
-            if value is not None else None
-            for value in param_range
-        ]
->>>>>>> 06daf139
+        self.range = [self.cast(value) for value in param_range]
 
     def fit_transform(self, x, y):
         return x
@@ -98,6 +89,7 @@
             return (self.param_type is other.param_type and
                     self.is_integer == other.is_integer and
                     self.range == other.range)
+
         return NotImplemented
 
     def __ne__(self, other):   # pragma: no cover
@@ -106,6 +98,7 @@
         x = self.__eq__(other)
         if x is not NotImplemented:
             return not x
+
         return NotImplemented
 
     def __getnewargs__(self):
