#!/usr/bin/env python
# -*- coding: utf-8 -*-

"""The setup script."""

from setuptools import find_packages, setup

with open('README.md') as readme_file:
    readme = readme_file.read()

with open('HISTORY.md') as history_file:
    history = history_file.read()

install_requires = [
    'enum34>=1.1.6; python_version=="2.7"',
    'numpy>=1.14.2',
    'scikit-learn>=0.19.1',
    'scipy>=1.0.1',
    'six>=1.0',
]

tests_require = [
    'mock>=2.0.0',
    'pytest>=3.4.2',
]

setup_requires = [
    'pytest-runner>=2.11.1',
]

setup(
    author='MIT Data To AI Lab',
    author_email='dailabmit@gmail.com',
    classifiers=[
        'Development Status :: 2 - Pre-Alpha',
        'Intended Audience :: Developers',
        'License :: OSI Approved :: MIT License',
        'Natural Language :: English',
        'Programming Language :: Python :: 2',
        'Programming Language :: Python :: 2.7',
        'Programming Language :: Python :: 3',
        'Programming Language :: Python :: 3.4',
        'Programming Language :: Python :: 3.5',
        'Programming Language :: Python :: 3.6',
    ],
    description='Bayesian Tuning and Bandits',
    extras_require={
        'test': tests_require
    },
    install_requires=install_requires,
    license='MIT license',
    long_description=readme + '\n\n' + history,
    long_description_content_type='text/markdown',
    include_package_data=True,
    keywords='machine learning hyperparameters tuning classification',
    name='baytune',
    packages=find_packages(include=['btb', 'btb.*']),
    setup_requires=setup_requires,
    test_suite='tests',
    tests_require=tests_require,
    url='https://github.com/HDI-Project/BTB',
<<<<<<< HEAD
    version='0.2.2',
=======
    version='0.2.3-dev',
>>>>>>> c9fd98db
    zip_safe=False,
)<|MERGE_RESOLUTION|>--- conflicted
+++ resolved
@@ -59,10 +59,6 @@
     test_suite='tests',
     tests_require=tests_require,
     url='https://github.com/HDI-Project/BTB',
-<<<<<<< HEAD
-    version='0.2.2',
-=======
     version='0.2.3-dev',
->>>>>>> c9fd98db
     zip_safe=False,
 )